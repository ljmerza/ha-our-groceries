--- conflicted
+++ resolved
@@ -3,12 +3,8 @@
     "name": "Our Groceries",
     "documentation": "https://www.home-assistant.io/components/our-groceries",
     "requirements": [
-<<<<<<< HEAD
         "ourgroceries==1.3.4"
-=======
-        "ourgroceries==1.3.2"
->>>>>>> 7f333635
     ],
     "dependencies": [],
     "codeowners": []
-}
+}